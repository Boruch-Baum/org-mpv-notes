--- conflicted
+++ resolved
@@ -259,43 +259,6 @@
     (org-show-entry)
     (recenter)))
 
-;;;;;
-<<<<<<< HEAD
-;;; MPV Controls
-;;;;;
-
-(defun org-mpv-notes-seek-double-step ()
-  "Increase seek step size."
-  (interactive)
-  (setf mpv-seek-step (* 2 mpv-seek-step))
-  (message "%f" mpv-seek-step))
-
-(defun org-mpv-notes-seek-halve-step ()
-  "Decrease seek step size."
-  (interactive)
-  (setf mpv-seek-step (/ mpv-seek-step 2.0))
-  (message "%f" mpv-seek-step))
-
-(defun org-mpv-speed-up ()
-  "Increase playback speed by 1.1 factor."
-  (interactive)
-  (org-mpv-notes--set-property "speed" (* 1.1 (mpv-get-property "speed"))))
-
-(defun org-mpv-speed-down ()
-  "Decrease playback speed by 1.1 factor."
-  (interactive)
-  (org-mpv-notes--set-property "speed" (/ (mpv-get-property "speed") 1.1)))
-
-(defun org-mpv-notes-toggle-fullscreen ()
-  "Ask mpv to toggle fullscreen."
-  (interactive)
-  ;; https://github.com/mpv-player/mpv/blob/master/DOCS/man/inpute.rst
-  ;; https://github.com/mpv-player/mpv/blob/master/etc/input.conf
-  (org-mpv-notes--cmd "cycle" "fullscreen"))
-
-;;;;;
-=======
->>>>>>> 8befbe26
 ;;; Creating Links
 ;;;;;
 
