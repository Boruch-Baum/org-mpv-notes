--- conflicted
+++ resolved
@@ -242,7 +242,6 @@
 ;;; Creating Links
 ;;;;;
 
-<<<<<<< HEAD
 (defcustom org-mpv-notes-timestamp-lag 0
   "Number of seconds to subtract when setting timestamp.
 
@@ -257,7 +256,7 @@
   (if (> 0 seconds)
     (error "Error: positive integer required"))
    (setq org-mpv-notes-timestamp-lag seconds))
-=======
+
 (defcustom org-mpv-notes-pause-on-link-create nil
   "Whether to automatically pause mpv when creating a link or note."
   :type 'boolean
@@ -269,7 +268,6 @@
   (setq org-mpv-notes-pause-on-link-create (not org-mpv-notes-pause-on-link-create))
   (message "mpv will now %spause when creating an org-mpv link/note"
     (if org-mpv-notes-pause-on-link-create "" "NOT ")))
->>>>>>> 83abb0d0
 
 (cl-defun org-mpv-notes--create-link (&optional (read-description t))
   "Create a link with timestamp to insert in org file.
