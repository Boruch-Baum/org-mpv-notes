;;; org-mpv-notes.el --- Take notes in org mode while watching videos in mpv -*- lexical-binding: t -*-

;; Copyright (C) 2021-2022 Bibek Panthi

;; Author: Bibek Panthi <bpanthi977@gmail.com>
;; Maintainer: Bibek Panthi <bpanthi977@gmail.com>
;; URL: https://github.com/bpanthi977/org-mpv-notes
;; Version: 0.0.1
;; Package-Requires: ((emacs "27.1"))
;; Kewords: mpv, org

;; This file in not part of GNU Emacs

;;; SPDX-License-Identifier: MIT

;;; Commentary:

;; org-mpv-notes allows you to control mpv and take notes from videos
;; playing in mpv.  You can control mpv (play, pause, seek, ...) while
;; in org buffer and insert heading or notes with timestamps to the
;; current playing position.  Later you can revist the notes and seek
;; to the inserted timestamp with a few keystrokes.  Also, it can
;; insert screenshots as org link, run ocr (if ocr program is
;; installed) and insert the ocr-ed text to the org buffer.

;;; Code:
(require 'cl-lib)
(require 'mpv)
(require 'org-attach)
(require 'org-element)


;;;;;
;;; MPV and EMPV Compatibility Layer
;;;;;

(defun org-mpv-notes--cmd (cmd &rest args)
  (or (and (cl-find 'mpv features)
           (mpv-live-p)
           (progn (apply #'mpv-run-command cmd args)
                  t))
      (and (cl-find 'empv features)
           (empv--running?)
           (progn (empv--cmd cmd args)
                  t))
      (error "Please open a audio/video in either mpv or empv library")))

(defun org-mpv-notes--get-property (property)
  (or (and (cl-find 'mpv features)
           (mpv-live-p)
           (mpv-get-property property))
      (and (cl-find 'empv features)
           (empv--running?)
           (with-timeout (1 nil)
             (empv--send-command-sync (list "get_property" property))))
      (error "Please open a audio/video in either mpv or empv library")))

(defun org-mpv-notes--set-property (property value)
  (org-mpv-notes--cmd "set_property" property value))


;;;;;
;;; Opening Link & Interface with org link
;;;;;

;; from https://github.com/kljohann/mpv.el/wiki
;;  To create a mpv: link type that is completely analogous to file: links but opens using mpv-play instead,
(defun org-mpv-notes-complete-link (&optional arg)
  "Provide completion to mpv: link in `org-mode'.
ARG is passed to `org-link-complete-file'."
  (replace-regexp-in-string
   "file:" "mpv:"
   (org-link-complete-file arg)
   t t))

(org-link-set-parameters "mpv"
                         :complete #'org-mpv-notes-complete-link
                         :follow #'org-mpv-notes-open
                         :export #'org-mpv-notes-export)

;; adapted from https://bitspook.in/blog/extending-org-mode-to-handle-youtube-links/
(defun org-mpv-notes-export (path desc backend)
  (when (and (eq backend 'html)
             (string-search "youtube.com/" path))
    (cl-multiple-value-bind (path secs) (org-mpv-notes--parse-link path)
      (cond ((or (not desc) (string-equal desc ""))
             (let* ((video-id (cadar (url-parse-query-string path)))
                    (url (if (string-empty-p video-id) path
                           (format "//youtube.com/embed/%s" video-id))))
               (format "<p style=\"text-align:center; width:100%%\"><iframe width=\"560\" height=\"315\" src=\"https://www.youtube-nocookie.com/embed/lJIrF4YjHfQ\" title=\"%s\" frameborder=\"0\" allow=\"accelerometer; autoplay; clipboard-write; encrypted-media; gyroscope; picture-in-picture; web-share\" allowfullscreen></iframe></p>"
                       url desc)))
            (secs
             (format "<a href=\"%s&t=%ds\">%s</a>" path secs (substring-no-properties desc)))))))

(defvar org-mpv-notes-timestamp-regex "[0-9]+:[0-9]+:[0-9]+")

(defun org-mpv-notes--parse-link (path)
  (let (search-option
        (secs nil))
    (when (string-match "::\\(.*\\)\\'" path)
      (setq search-option (match-string 1 path))
      (setq path (replace-match "" nil nil path)))
    (cond ((null search-option) nil)
          ((string-match (concat "^" org-mpv-notes-timestamp-regex) search-option)
           (setf secs (org-timer-hms-to-secs search-option)))
          ((string-match "^\\([0-9]+\\)$" search-option)
           (setf secs (string-to-number search-option))))
    (values path (and secs (> secs 0) secs))))

(defun org-mpv-notes-open (path &optional arg)
  "Open the mpv `PATH'.
`ARG' is required by org-follow-link but is ignored here."
  ;; TODO: Support for empv.el
  (cl-multiple-value-bind (path secs) (org-mpv-notes--parse-link path)
    ;; Enable Minor mode
    (org-mpv-notes t)
    (let ((backend (or (cl-find 'mpv features)
                       (cl-find 'empv features))))
      (cl-flet ((alive? ()
                     (if (eql backend 'mpv)
                         (mpv-live-p)
                       (empv--running?)))

             (start (path)
                    (if (eql backend 'mpv)
                        (mpv-start path)
                      (empv-start path)))

             (kill ()
                   (if (eql backend 'mpv)
                       (mpv-kill)
                     (empv-exit)))

             (seek (secs)
                   (if (eql backend 'mpv)
                       (mpv-seek secs)
                     (empv-seek secs 'absolute))))

        ;; Open mpv player
        (cond ((not (alive?))
               (start path))
              ((not (string-equal (org-mpv-notes--get-property "path") path))
               (kill)
               (sleep-for 0.05)
               (start path)))
        ;; Jump to link
        (when secs
          (seek secs))))))

;;;;;
;;; Screenshot
;;;;;

(defun org-mpv-notes-save-as-attach (file)
  "Save image FILE to org file using `org-attach'."
  ;; attach it
  (let ((org-attach-method 'mv))
    (org-attach-attach file))
  ;; insert the link
  (insert "[[attachment:" (file-name-base file) "." (file-name-extension file) "]]"))

(defcustom org-mpv-notes-save-image-function
  #'org-mpv-notes-save-as-attach
  "Function that saves screenshot image file to org buffer.
Filename is passed as first argument.  The function has to copy
the file to proper location and insert a link to that file."
  :type '(function)
  :options '(#'org-mpv-notes-save-as-attach
             #'org-download-image)
  :group 'org-mpv-notes)

;; save screenshot as attachment
(defun org-mpv-notes-save-screenshot ()
  "Save screenshot of current frame as attachment."
  (interactive)
  (let ((filename (format "%s.png" (make-temp-file "mpv-screenshot"))))
    ;; take screenshot
    (org-mpv-notes--cmd "screenshot-to-file"
                        filename
                        "video")
    (funcall org-mpv-notes-save-image-function filename)
    (org-display-inline-images)))

;;;;;
;;; OCR on screenshot
;;;;;

(defcustom org-mpv-notes-ocr-command "tesseract"
  "OCR program to extract text from mpv screenshot."
  :type '(string)
  :group 'org-mpv-notes)

(defcustom org-mpv-notes-ocr-command-args "-"
  "Extra arguments to pass to ocr-command after the input image file."
  :type '(string)
  :group 'org-mpv-notes)

(defun org-mpv-notes--ocr-on-file (file)
  "Run tesseract OCR on the screenshot FILE."
  (unless (executable-find org-mpv-notes-ocr-command) ;; a defcustom
    (user-error "OCR program %S not found" org-mpv-notes-ocr-command))
  (with-temp-buffer
    (if (zerop (call-process org-mpv-notes-ocr-command nil t nil
                             (file-truename file) org-mpv-notes-ocr-command-args))
        (remove ? (buffer-string))
      (error "OCR command failed: %S" (buffer-string)))))

(defun org-mpv-notes-screenshot-ocr ()
  "Take screenshot, run OCR on it and insert the text to org buffer."
  (interactive)
  (let ((filename (format "%s.png" (make-temp-file "mpv-screenshot"))))
    ;; take screenshot
    (org-mpv-notes--cmd "screenshot-to-file"
                        filename
                        "video")
    (let ((string (org-mpv-notes--ocr-on-file filename)))
      (insert "\n"
              string
              "\n"))))
;;;;;
;;; Motion (jump to next, previous, ... link)
;;;;;

(defvar org-mpv-notes-link-regex "\\[\\[mpv:\\(\\(?:[^][\\]\\|\\\\\\(?:\\\\\\\\\\)*[][]\\|\\\\+[^][]\\)+\\)]\\(?:\\[\\([^z-a]+?\\)]\\)?]"
  "A subset of variable `org-bracket-link-regexp', specific for org-mpv-notes.")

(defun org-mpv-notes-next-timestamp ()
  "Seek to next timestamp in the notes file."
  (interactive)
  (when (re-search-forward org-mpv-notes-link-regex nil t)
    (backward-char)
    (org-open-at-point)
    (org-show-entry)
    (recenter)))

(defun org-mpv-notes-previous-timestamp ()
  "Seek to previous timestamp in the notes file."
  (interactive)
  (when (re-search-backward org-mpv-notes-link-regex nil t)
    (forward-char)
    (org-open-at-point)
    (org-show-entry)
    (recenter)))

(defun org-mpv-notes-this-timestamp ()
  "Seeks to the timestamp at point or stored in the property drawer of the heading."
  (interactive)
  (let* ((element (org-element-context))
         (path (and element
                    (eql (org-element-type element) 'link)
                    (org-element-property :path element))))
    (unless path
      (let ((raw-link (org-entry-get (point) "mpv_link" t)))
        (when (and raw-link (string-match org-mpv-notes-link-regex raw-link))
          (setf path (match-string 1 raw-link)))))

    (org-mpv-notes-open path)
    (org-show-entry)
    (recenter)))

;;;;;
;;; MPV Controls
;;;;;

(defun org-mpv-notes-seek-double-step ()
  "Increase seek step size."
  (interactive)
  (setf mpv-seek-step (* 2 mpv-seek-step))
  (message "%f" mpv-seek-step))

(defun org-mpv-notes-seek-halve-step ()
  "Decrease seek step size."
  (interactive)
  (setf mpv-seek-step (/ mpv-seek-step 2.0))
  (message "%f" mpv-seek-step))

(defun org-mpv-speed-up ()
  "Increase playback speed by 1.1 factor."
  (interactive)
  (org-mpv-notes--set-property "speed" (* 1.1 (mpv-get-property "speed"))))

(defun org-mpv-speed-down ()
  "Decrease playback speed by 1.1 factor."
  (interactive)
  (org-mpv-notes--set-property "speed" (/ (mpv-get-property "speed") 1.1)))

(defun org-mpv-notes-toggle-fullscreen ()
  "Ask mpv to toggle fullscreen."
  (interactive)
  ;; https://github.com/mpv-player/mpv/blob/master/DOCS/man/inpute.rst
  ;; https://github.com/mpv-player/mpv/blob/master/etc/input.conf
  (org-mpv-notes--cmd "cycle" "fullscreen"))

;;;;;
;;; Creating Links
;;;;;

<<<<<<< HEAD
=======
(defcustom org-mpv-notes-pause-on-link-create nil
  "Whether to automatically pause mpv when creating a link or note."
  :type 'boolean
  :group 'org-mpv-notes)

(defun org-mpv-notes-toggle-pause-on-link-create ()
  "Toggle whether to automatically pause mpv when creating a link or note."
  (interactive)
  (setq org-mpv-notes-pause-on-link-create (not org-mpv-notes-pause-on-link-create))
  (message "mpv will now %spause when creating an org-mpv link/note"
    (if org-mpv-notes-pause-on-link-create "" "NOT ")))

>>>>>>> 29ca60f4
(defcustom org-mpv-notes-timestamp-lag 0
  "Number of seconds to subtract when setting timestamp.

This variable acknowledges that many of us may sometimes be slow
to create a note or link."
  :type 'integer
  :group 'org-mpv-notes)

(defun org-mpv-notes-timestamp-lag-modify (seconds)
  "Change the timestanp lag."
  (interactive "nlag seconds: ")
  (if (> 0 seconds)
    (error "Error: positive integer required"))
   (setq org-mpv-notes-timestamp-lag seconds))

<<<<<<< HEAD
(defcustom org-mpv-notes-pause-on-link-create nil
  "Whether to automatically pause mpv when creating a link or note."
  :type 'boolean
  :group 'org-mpv-notes)

(defun org-mpv-toggle-pause-on-link-create ()
  "Toggle whether to automatically pause mpv when creating a link or note."
  (interactive)
  (setq org-mpv-notes-pause-on-link-create (not org-mpv-notes-pause-on-link-create))
  (message "mpv will now %spause when creating an org-mpv link/note"
    (if org-mpv-notes-pause-on-link-create "" "NOT ")))

(cl-defun org-mpv-notes--create-link (&optional (read-description t))
  "Create a link with timestamp to insert in org file.
If `READ-DESCRIPTION' is true, ask for a link description from user."
  (let* ((mpv-backend (or (and (cl-find 'mpv features) (mpv-live-p))
                          (if (cl-find 'empv features)
                             nil
                            (error "Please load either mpv or empv library"))))
         (path (org-link-escape
                 (or (if mpv-backend
                       (mpv-get-property "path")
                      (with-timeout (1 nil)
                        (empv--send-command-sync (list "get_property" 'path))))
                     (error "Error: mpv path not found"))))
         (time (or (if mpv-backend
                     (mpv-get-playback-position)
                    (with-timeout (1 nil)
                      (empv--send-command-sync (list "get_property" 'time-pos))))
                   (error "Error: mpv time-pos not found")))
         (time (max 0 (- time org-mpv-notes-timestamp-lag)))
=======
(cl-defun org-mpv-notes--create-link (&optional (read-description t))
  "Create a link with timestamp to insert in org file.
If `READ-DESCRIPTION' is true, ask for a link description from user."
  (let* ((path (org-link-escape (mpv-get-property "path")))
         (time (max 0 (- (mpv-get-playback-position)
                         org-mpv-notes-timestamp-lag)))
>>>>>>> 29ca60f4
         (h (floor (/ time 3600)))
         (m (floor (/ (mod time 3600) 60)))
         (s (floor (mod time 60)))
         (timestamp (format "%02d:%02d:%02d" h m s))
         (description ""))
    (when org-mpv-notes-pause-on-link-create
      (if mpv-backend
        (mpv-pause))
       (empv-pause))
    (when read-description
      (setq description (read-string "Description: ")))
    (when (string-equal description "")
      (setf description timestamp))
    (concat "[[mpv:" path "::" timestamp "][" description "]]")))

(defun org-mpv-notes-insert-note ()
  "Insert a heading with link & timestamp."
  (interactive)
  (let ((link  (org-mpv-notes--create-link nil)))
    (when link
      (org-insert-heading)
      (save-excursion
        (org-insert-property-drawer)
        (org-set-property "mpv_link" link)))))

(defun org-mpv-notes-insert-link ()
  "Insert link with timestamp."
  (interactive)
  (insert (org-mpv-notes--create-link t)))

(defun org-mpv-notes-replace-timestamp-with-link (link)
  "Convert from old format (timestamp only) to new format (link with timestamp).
`LINK' is the video url/path."
  (interactive "sLink:")
  (save-excursion
    (while (re-search-forward org-mpv-notes-timestamp-regex nil t)
      (skip-chars-backward ":[:digit:]" (point-at-bol))
      (looking-at org-mpv-notes-timestamp-regex)
      (let ((timestamp (match-string 0)))
        (delete-region (match-beginning 0) (match-end 0))
        (insert "[[" link "::" timestamp "][" timestamp "]]")))))


;;;;;
;;; Minor Mode and Keymap
;;;;;

;;;###autoload
(define-minor-mode org-mpv-notes
  "Org minor mode for Note taking alongside audio and video.
Uses mpv.el to control mpv process"
  :keymap `((,(kbd "M-n i") . org-mpv-notes-insert-link)
            (,(kbd "M-n M-i") . org-mpv-notes-insert-note)

            (,(kbd "M-n u") . mpv-revert-seek)
            (,(kbd "M-n s") . org-mpv-notes-save-screenshot)
            (,(kbd "M-n M-s") . org-mpv-notes-screenshot-ocr)

            (,(kbd "M-n k") . mpv-kill)))

(provide 'org-mpv-notes)

;;; org-mpv-notes.el ends here<|MERGE_RESOLUTION|>--- conflicted
+++ resolved
@@ -296,8 +296,6 @@
 ;;; Creating Links
 ;;;;;
 
-<<<<<<< HEAD
-=======
 (defcustom org-mpv-notes-pause-on-link-create nil
   "Whether to automatically pause mpv when creating a link or note."
   :type 'boolean
@@ -310,7 +308,6 @@
   (message "mpv will now %spause when creating an org-mpv link/note"
     (if org-mpv-notes-pause-on-link-create "" "NOT ")))
 
->>>>>>> 29ca60f4
 (defcustom org-mpv-notes-timestamp-lag 0
   "Number of seconds to subtract when setting timestamp.
 
@@ -326,7 +323,6 @@
     (error "Error: positive integer required"))
    (setq org-mpv-notes-timestamp-lag seconds))
 
-<<<<<<< HEAD
 (defcustom org-mpv-notes-pause-on-link-create nil
   "Whether to automatically pause mpv when creating a link or note."
   :type 'boolean
@@ -358,14 +354,6 @@
                       (empv--send-command-sync (list "get_property" 'time-pos))))
                    (error "Error: mpv time-pos not found")))
          (time (max 0 (- time org-mpv-notes-timestamp-lag)))
-=======
-(cl-defun org-mpv-notes--create-link (&optional (read-description t))
-  "Create a link with timestamp to insert in org file.
-If `READ-DESCRIPTION' is true, ask for a link description from user."
-  (let* ((path (org-link-escape (mpv-get-property "path")))
-         (time (max 0 (- (mpv-get-playback-position)
-                         org-mpv-notes-timestamp-lag)))
->>>>>>> 29ca60f4
          (h (floor (/ time 3600)))
          (m (floor (/ (mod time 3600) 60)))
          (s (floor (mod time 60)))
